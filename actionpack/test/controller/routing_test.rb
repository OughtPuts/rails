# encoding: utf-8
require 'abstract_unit'
require 'controller/fake_controllers'
require 'active_support/dependencies'

class MilestonesController < ActionController::Base
  def index() head :ok end
  alias_method :show, :index
  def rescue_action(e) raise e end
end

ROUTING = ActionController::Routing

# See RFC 3986, section 3.3 for allowed path characters.
class UriReservedCharactersRoutingTest < Test::Unit::TestCase
  def setup
    @set = ActionController::Routing::RouteSet.new
    @set.draw do |map|
      map.connect ':controller/:action/:variable/*additional'
    end

    safe, unsafe = %w(: @ & = + $ , ;), %w(^ ? # [ ])
    hex = unsafe.map { |char| '%' + char.unpack('H2').first.upcase }

    @segment = "#{safe.join}#{unsafe.join}".freeze
    @escaped = "#{safe.join}#{hex.join}".freeze
  end

  def test_route_generation_escapes_unsafe_path_characters
    @set.generate(:controller => "content", :action => "act#{@segment}ion", :variable => "variable", :additional => "foo")
    assert_equal "/content/act#{@escaped}ion/var#{@escaped}iable/add#{@escaped}itional-1/add#{@escaped}itional-2",
      @set.generate(:controller => "content",
                    :action => "act#{@segment}ion",
                    :variable => "var#{@segment}iable",
                    :additional => ["add#{@segment}itional-1", "add#{@segment}itional-2"])
  end

  def test_route_recognition_unescapes_path_components
    options = { :controller => "content",
                :action => "act#{@segment}ion",
                :variable => "var#{@segment}iable",
                :additional => ["add#{@segment}itional-1", "add#{@segment}itional-2"] }
    assert_equal options, @set.recognize_path("/content/act#{@escaped}ion/var#{@escaped}iable/add#{@escaped}itional-1/add#{@escaped}itional-2")
  end

  def test_route_generation_allows_passing_non_string_values_to_generated_helper
    assert_equal "/content/action/variable/1/2", @set.generate(:controller => "content",
                                                                  :action => "action",
                                                                  :variable => "variable",
                                                                  :additional => [1, 2])
  end
end

class MockController
  attr_accessor :routes

  def initialize(routes)
    self.routes = routes
  end

  def url_for(options)
    only_path = options.delete(:only_path)

    port        = options.delete(:port) || 80
    port_string = port == 80 ? '' : ":#{port}"

    protocol = options.delete(:protocol) || "http"
    host     = options.delete(:host) || "test.host"
    anchor   = "##{options.delete(:anchor)}" if options.key?(:anchor)

    path = routes.generate(options)

    only_path ? "#{path}#{anchor}" : "#{protocol}://#{host}#{port_string}#{path}#{anchor}"
  end

  def request
    @request ||= ActionController::TestRequest.new
  end
end

class LegacyRouteSetTests < Test::Unit::TestCase
  attr_reader :rs

  def setup
    # These tests assume optimisation is on, so re-enable it.
    ActionController::Base.optimise_named_routes = true

    @rs = ::ActionController::Routing::RouteSet.new
  end

  def teardown
    @rs.clear!
  end

  def test_default_setup
    @rs.draw {|m| m.connect ':controller/:action/:id' }
    assert_equal({:controller => "content", :action => 'index'}, rs.recognize_path("/content"))
    assert_equal({:controller => "content", :action => 'list'}, rs.recognize_path("/content/list"))
    assert_equal({:controller => "content", :action => 'show', :id => '10'}, rs.recognize_path("/content/show/10"))

    assert_equal({:controller => "admin/user", :action => 'show', :id => '10'}, rs.recognize_path("/admin/user/show/10"))

    assert_equal '/admin/user/show/10', rs.generate(:controller => 'admin/user', :action => 'show', :id => 10)

    assert_equal '/admin/user/show', rs.generate({:action => 'show'}, {:controller => 'admin/user', :action => 'list', :id => '10'})
    assert_equal '/admin/user/list/10', rs.generate({}, {:controller => 'admin/user', :action => 'list', :id => '10'})

    assert_equal '/admin/stuff', rs.generate({:controller => 'stuff'}, {:controller => 'admin/user', :action => 'list', :id => '10'})
    assert_equal '/stuff', rs.generate({:controller => '/stuff'}, {:controller => 'admin/user', :action => 'list', :id => '10'})
  end

  def test_ignores_leading_slash
    @rs.clear!
    @rs.draw {|m| m.connect '/:controller/:action/:id'}
    test_default_setup
  end

  def test_time_recognition
    # We create many routes to make situation more realistic
    @rs = ::ActionController::Routing::RouteSet.new
    @rs.draw { |map|
      map.frontpage '', :controller => 'search', :action => 'new'
      map.resources :videos do |video|
        video.resources :comments
        video.resource  :file,      :controller => 'video_file'
        video.resource  :share,     :controller => 'video_shares'
        video.resource  :abuse,     :controller => 'video_abuses'
      end
      map.resources :abuses, :controller => 'video_abuses'
      map.resources :video_uploads
      map.resources :video_visits

      map.resources :users do |user|
        user.resource  :settings
        user.resources :videos
      end
      map.resources :channels do |channel|
        channel.resources :videos, :controller => 'channel_videos'
      end
      map.resource  :session
      map.resource  :lost_password
      map.search    'search', :controller => 'search'
      map.resources :pages
      map.connect ':controller/:action/:id'
    }
  end

  def test_route_with_colon_first
    rs.draw do |map|
      map.connect '/:controller/:action/:id', :action => 'index', :id => nil
      map.connect ':url', :controller => 'tiny_url', :action => 'translate'
    end
  end

  def test_route_with_regexp_for_controller
    rs.draw do |map|
      map.connect ':controller/:admintoken/:action/:id', :controller => /admin\/.+/
      map.connect ':controller/:action/:id'
    end
    assert_equal({:controller => "admin/user", :admintoken => "foo", :action => "index"},
        rs.recognize_path("/admin/user/foo"))
    assert_equal({:controller => "content", :action => "foo"}, rs.recognize_path("/content/foo"))
    assert_equal '/admin/user/foo', rs.generate(:controller => "admin/user", :admintoken => "foo", :action => "index")
    assert_equal '/content/foo', rs.generate(:controller => "content", :action => "foo")
  end

  def test_route_with_regexp_and_captures_for_controller
    rs.draw do |map|
      map.connect ':controller/:action/:id', :controller => /admin\/(accounts|users)/
    end
    assert_equal({:controller => "admin/accounts", :action => "index"}, rs.recognize_path("/admin/accounts"))
    assert_equal({:controller => "admin/users", :action => "index"}, rs.recognize_path("/admin/users"))
    assert_raise(ActionController::RoutingError) { rs.recognize_path("/admin/products") }
  end

  def test_route_with_regexp_and_dot
    rs.draw do |map|
      map.connect ':controller/:action/:file',
                        :controller => /admin|user/,
                        :action => /upload|download/,
                        :defaults => {:file => nil},
                        :requirements => {:file => %r{[^/]+(\.[^/]+)?}}
    end
    # Without a file extension
    assert_equal '/user/download/file',
      rs.generate(:controller => "user", :action => "download", :file => "file")
    assert_equal(
      {:controller => "user", :action => "download", :file => "file"},
      rs.recognize_path("/user/download/file"))

    # Now, let's try a file with an extension, really a dot (.)
    assert_equal '/user/download/file.jpg',
      rs.generate(
        :controller => "user", :action => "download", :file => "file.jpg")
    assert_equal(
      {:controller => "user", :action => "download", :file => "file.jpg"},
      rs.recognize_path("/user/download/file.jpg"))
  end

  def test_basic_named_route
    rs.draw do |map|
      map.home '', :controller => 'content', :action => 'list'
    end
    x = setup_for_named_route
    assert_equal("http://test.host/",
                 x.send(:home_url))
  end

  def test_named_route_with_option
    rs.draw do |map|
      map.page 'page/:title', :controller => 'content', :action => 'show_page'
    end
    x = setup_for_named_route
    assert_equal("http://test.host/page/new%20stuff",
                 x.send(:page_url, :title => 'new stuff'))
  end

  def test_named_route_with_default
    rs.draw do |map|
      map.page 'page/:title', :controller => 'content', :action => 'show_page', :title => 'AboutPage'
    end
    x = setup_for_named_route
    assert_equal("http://test.host/page/AboutRails",
                 x.send(:page_url, :title => "AboutRails"))

  end

  def test_named_route_with_name_prefix
    rs.draw do |map|
      map.page 'page', :controller => 'content', :action => 'show_page', :name_prefix => 'my_'
    end
    x = setup_for_named_route
    assert_equal("http://test.host/page",
                 x.send(:my_page_url))
  end

  def test_named_route_with_path_prefix
    rs.draw do |map|
      map.page 'page', :controller => 'content', :action => 'show_page', :path_prefix => 'my'
    end
    x = setup_for_named_route
    assert_equal("http://test.host/my/page",
                 x.send(:page_url))
  end

  def test_named_route_with_blank_path_prefix
    rs.draw do |map|
      map.page 'page', :controller => 'content', :action => 'show_page', :path_prefix => ''
    end
    x = setup_for_named_route
    assert_equal("http://test.host/page",
                 x.send(:page_url))
  end

  def test_named_route_with_nested_controller
    rs.draw do |map|
      map.users 'admin/user', :controller => 'admin/user', :action => 'index'
    end
    x = setup_for_named_route
    assert_equal("http://test.host/admin/user",
                 x.send(:users_url))
  end

  def test_optimised_named_route_with_host
    rs.draw do |map|
      map.pages 'pages', :controller => 'content', :action => 'show_page', :host => 'foo.com'
    end
    x = setup_for_named_route
    x.expects(:url_for).with(:host => 'foo.com', :only_path => false, :controller => 'content', :action => 'show_page', :use_route => :pages).once
    x.send(:pages_url)
  end

  def setup_for_named_route
    klass = Class.new(MockController)
    rs.install_helpers(klass)
    klass.new(rs)
  end

  def test_named_route_without_hash
    rs.draw do |map|
      map.normal ':controller/:action/:id'
    end
  end

  def test_named_route_root
    rs.draw do |map|
      map.root :controller => "hello"
    end
    x = setup_for_named_route
    assert_equal("http://test.host/", x.send(:root_url))
    assert_equal("/", x.send(:root_path))
  end

  def test_named_route_with_regexps
    rs.draw do |map|
      map.article 'page/:year/:month/:day/:title', :controller => 'page', :action => 'show',
        :year => /\d+/, :month => /\d+/, :day => /\d+/
      map.connect ':controller/:action/:id'
    end
    x = setup_for_named_route
    # assert_equal(
    #   {:controller => 'page', :action => 'show', :title => 'hi', :use_route => :article, :only_path => false},
    #   x.send(:article_url, :title => 'hi')
    # )
    assert_equal(
      "http://test.host/page/2005/6/10/hi",
      x.send(:article_url, :title => 'hi', :day => 10, :year => 2005, :month => 6)
    )
  end

  def test_changing_controller
    @rs.draw {|m| m.connect ':controller/:action/:id' }

    assert_equal '/admin/stuff/show/10', rs.generate(
      {:controller => 'stuff', :action => 'show', :id => 10},
      {:controller => 'admin/user', :action => 'index'}
    )
  end

  def test_paths_escaped
    rs.draw do |map|
      map.path 'file/*path', :controller => 'content', :action => 'show_file'
      map.connect ':controller/:action/:id'
    end

    # No + to space in URI escaping, only for query params.
    results = rs.recognize_path "/file/hello+world/how+are+you%3F"
    assert results, "Recognition should have succeeded"
    assert_equal ['hello+world', 'how+are+you?'], results[:path]

    # Use %20 for space instead.
    results = rs.recognize_path "/file/hello%20world/how%20are%20you%3F"
    assert results, "Recognition should have succeeded"
    assert_equal ['hello world', 'how are you?'], results[:path]
  end

  def test_paths_slashes_unescaped_with_ordered_parameters
    rs.draw do |map|
      map.path '/file/*path', :controller => 'content'
    end

    # No / to %2F in URI, only for query params.
    x = setup_for_named_route
    assert_equal("/file/hello/world", x.send(:path_path, ['hello', 'world']))
  end

  def test_non_controllers_cannot_be_matched
    rs.draw do |map|
      map.connect ':controller/:action/:id'
    end
    assert_raise(ActionController::RoutingError) { rs.recognize_path("/not_a/show/10") }
  end

  def test_paths_do_not_accept_defaults
    assert_raise(ActionController::RoutingError) do
      rs.draw do |map|
        map.path 'file/*path', :controller => 'content', :action => 'show_file', :path => %w(fake default)
        map.connect ':controller/:action/:id'
      end
    end

    rs.draw do |map|
      map.path 'file/*path', :controller => 'content', :action => 'show_file', :path => []
      map.connect ':controller/:action/:id'
    end
  end

  def test_should_list_options_diff_when_routing_requirements_dont_match
    rs.draw do |map|
      map.post 'post/:id', :controller=> 'post', :action=> 'show', :requirements => {:id => /\d+/}
    end
    assert_raise(ActionController::RoutingError) { rs.generate(:controller => 'post', :action => 'show', :bad_param => "foo", :use_route => "post") }
  end

  def test_dynamic_path_allowed
    rs.draw do |map|
      map.connect '*path', :controller => 'content', :action => 'show_file'
    end

    assert_equal '/pages/boo', rs.generate(:controller => 'content', :action => 'show_file', :path => %w(pages boo))
  end

  def test_dynamic_recall_paths_allowed
    rs.draw do |map|
      map.connect '*path', :controller => 'content', :action => 'show_file'
    end

    assert_equal '/pages/boo', rs.generate({}, :controller => 'content', :action => 'show_file', :path => %w(pages boo))
  end

  def test_backwards
    rs.draw do |map|
      map.connect 'page/:id/:action', :controller => 'pages', :action => 'show'
      map.connect ':controller/:action/:id'
    end

    assert_equal '/page/20', rs.generate({:id => 20}, {:controller => 'pages', :action => 'show'})
    assert_equal '/page/20', rs.generate(:controller => 'pages', :id => 20, :action => 'show')
    assert_equal '/pages/boo', rs.generate(:controller => 'pages', :action => 'boo')
  end

  def test_route_with_fixnum_default
    rs.draw do |map|
      map.connect 'page/:id', :controller => 'content', :action => 'show_page', :id => 1
      map.connect ':controller/:action/:id'
    end

    assert_equal '/page', rs.generate(:controller => 'content', :action => 'show_page')
    assert_equal '/page', rs.generate(:controller => 'content', :action => 'show_page', :id => 1)
    assert_equal '/page', rs.generate(:controller => 'content', :action => 'show_page', :id => '1')
    assert_equal '/page/10', rs.generate(:controller => 'content', :action => 'show_page', :id => 10)

    assert_equal({:controller => "content", :action => 'show_page', :id => '1'}, rs.recognize_path("/page"))
    assert_equal({:controller => "content", :action => 'show_page', :id => '1'}, rs.recognize_path("/page/1"))
    assert_equal({:controller => "content", :action => 'show_page', :id => '10'}, rs.recognize_path("/page/10"))
  end

  # For newer revision
  def test_route_with_text_default
    rs.draw do |map|
      map.connect 'page/:id', :controller => 'content', :action => 'show_page', :id => 1
      map.connect ':controller/:action/:id'
    end

    assert_equal '/page/foo', rs.generate(:controller => 'content', :action => 'show_page', :id => 'foo')
    assert_equal({:controller => "content", :action => 'show_page', :id => 'foo'}, rs.recognize_path("/page/foo"))

    token = "\321\202\320\265\320\272\321\201\321\202" # 'text' in russian
    token.force_encoding(Encoding::BINARY) if token.respond_to?(:force_encoding)
    escaped_token = CGI::escape(token)

    assert_equal '/page/' + escaped_token, rs.generate(:controller => 'content', :action => 'show_page', :id => token)
    assert_equal({:controller => "content", :action => 'show_page', :id => token}, rs.recognize_path("/page/#{escaped_token}"))
  end

  def test_action_expiry
    @rs.draw {|m| m.connect ':controller/:action/:id' }
    assert_equal '/content', rs.generate({:controller => 'content'}, {:controller => 'content', :action => 'show'})
  end

  def test_requirement_should_prevent_optional_id
    rs.draw do |map|
      map.post 'post/:id', :controller=> 'post', :action=> 'show', :requirements => {:id => /\d+/}
    end

    assert_equal '/post/10', rs.generate(:controller => 'post', :action => 'show', :id => 10)

    assert_raise ActionController::RoutingError do
      rs.generate(:controller => 'post', :action => 'show')
    end
  end

  def test_both_requirement_and_optional
    rs.draw do |map|
      map.blog('test/:year', :controller => 'post', :action => 'show',
        :defaults => { :year => nil },
        :requirements => { :year => /\d{4}/ }
      )
      map.connect ':controller/:action/:id'
    end

    assert_equal '/test', rs.generate(:controller => 'post', :action => 'show')
    assert_equal '/test', rs.generate(:controller => 'post', :action => 'show', :year => nil)

    x = setup_for_named_route
    assert_equal("http://test.host/test",
                 x.send(:blog_url))
  end

  def test_set_to_nil_forgets
    rs.draw do |map|
      map.connect 'pages/:year/:month/:day', :controller => 'content', :action => 'list_pages', :month => nil, :day => nil
      map.connect ':controller/:action/:id'
    end

    assert_equal '/pages/2005',
      rs.generate(:controller => 'content', :action => 'list_pages', :year => 2005)
    assert_equal '/pages/2005/6',
      rs.generate(:controller => 'content', :action => 'list_pages', :year => 2005, :month => 6)
    assert_equal '/pages/2005/6/12',
      rs.generate(:controller => 'content', :action => 'list_pages', :year => 2005, :month => 6, :day => 12)

    assert_equal '/pages/2005/6/4',
      rs.generate({:day => 4}, {:controller => 'content', :action => 'list_pages', :year => '2005', :month => '6', :day => '12'})

    assert_equal '/pages/2005/6',
      rs.generate({:day => nil}, {:controller => 'content', :action => 'list_pages', :year => '2005', :month => '6', :day => '12'})

    assert_equal '/pages/2005',
      rs.generate({:day => nil, :month => nil}, {:controller => 'content', :action => 'list_pages', :year => '2005', :month => '6', :day => '12'})
  end

  def test_url_with_no_action_specified
    rs.draw do |map|
      map.connect '', :controller => 'content'
      map.connect ':controller/:action/:id'
    end

    assert_equal '/', rs.generate(:controller => 'content', :action => 'index')
    assert_equal '/', rs.generate(:controller => 'content')
  end

  def test_named_url_with_no_action_specified
    rs.draw do |map|
      map.home '', :controller => 'content'
      map.connect ':controller/:action/:id'
    end

    assert_equal '/', rs.generate(:controller => 'content', :action => 'index')
    assert_equal '/', rs.generate(:controller => 'content')

    x = setup_for_named_route
    assert_equal("http://test.host/",
                 x.send(:home_url))
  end

  def test_url_generated_when_forgetting_action
    [{:controller => 'content', :action => 'index'}, {:controller => 'content'}].each do |hash|
      rs.draw do |map|
        map.home '', hash
        map.connect ':controller/:action/:id'
      end
      assert_equal '/', rs.generate({:action => nil}, {:controller => 'content', :action => 'hello'})
      assert_equal '/', rs.generate({:controller => 'content'})
      assert_equal '/content/hi', rs.generate({:controller => 'content', :action => 'hi'})
    end
  end

  def test_named_route_method
    rs.draw do |map|
      map.categories 'categories', :controller => 'content', :action => 'categories'
      map.connect ':controller/:action/:id'
    end

    assert_equal '/categories', rs.generate(:controller => 'content', :action => 'categories')
    assert_equal '/content/hi', rs.generate({:controller => 'content', :action => 'hi'})
  end

  def test_named_routes_array
    test_named_route_method
    assert_equal [:categories], rs.named_routes.names
  end

  def test_nil_defaults
    rs.draw do |map|
      map.connect 'journal',
        :controller => 'content',
        :action => 'list_journal',
        :date => nil, :user_id => nil
      map.connect ':controller/:action/:id'
    end

    assert_equal '/journal', rs.generate(:controller => 'content', :action => 'list_journal', :date => nil, :user_id => nil)
  end

  def setup_request_method_routes_for(method)
    rs.draw do |r|
      r.connect '/match', :controller => 'books', :action => 'get', :conditions => { :method => :get }
      r.connect '/match', :controller => 'books', :action => 'post', :conditions => { :method => :post }
      r.connect '/match', :controller => 'books', :action => 'put', :conditions => { :method => :put }
      r.connect '/match', :controller => 'books', :action => 'delete', :conditions => { :method => :delete }
    end
  end

  %w(GET POST PUT DELETE).each do |request_method|
    define_method("test_request_method_recognized_with_#{request_method}") do
      setup_request_method_routes_for(request_method)
      params = rs.recognize_path("/match", :method => request_method)
      assert_equal request_method.downcase, params[:action]
    end
  end

  def test_recognize_array_of_methods
    rs.draw do |r|
      r.connect '/match', :controller => 'books', :action => 'get_or_post', :conditions => { :method => [:get, :post] }
      r.connect '/match', :controller => 'books', :action => 'not_get_or_post'
    end

    params = rs.recognize_path("/match", :method => :post)
    assert_equal 'get_or_post', params[:action]

    params = rs.recognize_path("/match", :method => :put)
    assert_equal 'not_get_or_post', params[:action]
  end

  def test_subpath_recognized
    rs.draw do |r|
      r.connect '/books/:id/edit', :controller => 'subpath_books', :action => 'edit'
      r.connect '/items/:id/:action', :controller => 'subpath_books'
      r.connect '/posts/new/:action', :controller => 'subpath_books'
      r.connect '/posts/:id', :controller => 'subpath_books', :action => "show"
    end

    hash = rs.recognize_path "/books/17/edit"
    assert_not_nil hash
    assert_equal %w(subpath_books 17 edit), [hash[:controller], hash[:id], hash[:action]]

    hash = rs.recognize_path "/items/3/complete"
    assert_not_nil hash
    assert_equal %w(subpath_books 3 complete), [hash[:controller], hash[:id], hash[:action]]

    hash = rs.recognize_path "/posts/new/preview"
    assert_not_nil hash
    assert_equal %w(subpath_books preview), [hash[:controller], hash[:action]]

    hash = rs.recognize_path "/posts/7"
    assert_not_nil hash
    assert_equal %w(subpath_books show 7), [hash[:controller], hash[:action], hash[:id]]
  end

  def test_subpath_generated
    rs.draw do |r|
      r.connect '/books/:id/edit', :controller => 'subpath_books', :action => 'edit'
      r.connect '/items/:id/:action', :controller => 'subpath_books'
      r.connect '/posts/new/:action', :controller => 'subpath_books'
    end

    assert_equal "/books/7/edit", rs.generate(:controller => "subpath_books", :id => 7, :action => "edit")
    assert_equal "/items/15/complete", rs.generate(:controller => "subpath_books", :id => 15, :action => "complete")
    assert_equal "/posts/new/preview", rs.generate(:controller => "subpath_books", :action => "preview")
  end

  def test_failed_requirements_raises_exception_with_violated_requirements
    rs.draw do |r|
      r.foo_with_requirement 'foos/:id', :controller=>'foos', :requirements=>{:id=>/\d+/}
    end

    x = setup_for_named_route
    assert_raise(ActionController::RoutingError) do
      x.send(:foo_with_requirement_url, "I am Against the requirements")
    end
  end

  def test_routes_changed_correctly_after_clear
    ActionController::Base.optimise_named_routes = true
    rs = ::ActionController::Routing::RouteSet.new
    rs.draw do |r|
      r.connect 'ca', :controller => 'ca', :action => "aa"
      r.connect 'cb', :controller => 'cb', :action => "ab"
      r.connect 'cc', :controller => 'cc', :action => "ac"
      r.connect ':controller/:action/:id'
      r.connect ':controller/:action/:id.:format'
    end

    hash = rs.recognize_path "/cc"

    assert_not_nil hash
    assert_equal %w(cc ac), [hash[:controller], hash[:action]]

    rs.draw do |r|
      r.connect 'cb', :controller => 'cb', :action => "ab"
      r.connect 'cc', :controller => 'cc', :action => "ac"
      r.connect ':controller/:action/:id'
      r.connect ':controller/:action/:id.:format'
    end

    hash = rs.recognize_path "/cc"

    assert_not_nil hash
    assert_equal %w(cc ac), [hash[:controller], hash[:action]]

  end
end

class RouteSetTest < ActiveSupport::TestCase
  def set
    @set ||= ROUTING::RouteSet.new
  end

  def request
    @request ||= ActionController::TestRequest.new
  end

  def default_route_set
    @default_route_set ||= begin
      set = ROUTING::RouteSet.new
      set.draw do |map|
        map.connect '/:controller/:action/:id/'
      end
      set
    end
  end

  def test_generate_extras
    set.draw { |m| m.connect ':controller/:action/:id' }
    path, extras = set.generate_extras(:controller => "foo", :action => "bar", :id => 15, :this => "hello", :that => "world")
    assert_equal "/foo/bar/15", path
    assert_equal %w(that this), extras.map { |e| e.to_s }.sort
  end

  def test_extra_keys
    set.draw { |m| m.connect ':controller/:action/:id' }
    extras = set.extra_keys(:controller => "foo", :action => "bar", :id => 15, :this => "hello", :that => "world")
    assert_equal %w(that this), extras.map { |e| e.to_s }.sort
  end

  def test_generate_extras_not_first
    set.draw do |map|
      map.connect ':controller/:action/:id.:format'
      map.connect ':controller/:action/:id'
    end
    path, extras = set.generate_extras(:controller => "foo", :action => "bar", :id => 15, :this => "hello", :that => "world")
    assert_equal "/foo/bar/15", path
    assert_equal %w(that this), extras.map { |e| e.to_s }.sort
  end

  def test_generate_not_first
    set.draw do |map|
      map.connect ':controller/:action/:id.:format'
      map.connect ':controller/:action/:id'
    end
    assert_equal "/foo/bar/15?this=hello", set.generate(:controller => "foo", :action => "bar", :id => 15, :this => "hello")
  end

  def test_extra_keys_not_first
    set.draw do |map|
      map.connect ':controller/:action/:id.:format'
      map.connect ':controller/:action/:id'
    end
    extras = set.extra_keys(:controller => "foo", :action => "bar", :id => 15, :this => "hello", :that => "world")
    assert_equal %w(that this), extras.map { |e| e.to_s }.sort
  end

  def test_draw
    assert_equal 0, set.routes.size
    set.draw do |map|
      map.connect '/hello/world', :controller => 'a', :action => 'b'
    end
    assert_equal 1, set.routes.size
  end

  def test_draw_symbol_controller_name
    assert_equal 0, set.routes.size
    set.draw do |map|
      map.connect '/users/index', :controller => :users, :action => :index
    end
    params = set.recognize_path('/users/index', :method => :get)
    assert_equal 1, set.routes.size
  end

  def test_named_draw
    assert_equal 0, set.routes.size
    set.draw do |map|
      map.hello '/hello/world', :controller => 'a', :action => 'b'
    end
    assert_equal 1, set.routes.size
    assert_equal set.routes.first, set.named_routes[:hello]
  end

  def test_later_named_routes_take_precedence
    set.draw do |map|
      map.hello '/hello/world', :controller => 'a', :action => 'b'
      map.hello '/hello', :controller => 'a', :action => 'b'
    end
    assert_equal set.routes.last, set.named_routes[:hello]
  end

  def setup_named_route_test
    set.draw do |map|
      map.show '/people/:id', :controller => 'people', :action => 'show'
      map.index '/people', :controller => 'people', :action => 'index'
      map.multi '/people/go/:foo/:bar/joe/:id', :controller => 'people', :action => 'multi'
      map.users '/admin/users', :controller => 'admin/users', :action => 'index'
    end

    klass = Class.new(MockController)
    set.install_helpers(klass)
    klass.new(set)
  end

  def test_named_route_hash_access_method
    controller = setup_named_route_test

    assert_equal(
      { :controller => 'people', :action => 'show', :id => 5, :use_route => :show, :only_path => false },
      controller.send(:hash_for_show_url, :id => 5))

    assert_equal(
      { :controller => 'people', :action => 'index', :use_route => :index, :only_path => false },
      controller.send(:hash_for_index_url))

    assert_equal(
      { :controller => 'people', :action => 'show', :id => 5, :use_route => :show, :only_path => true },
      controller.send(:hash_for_show_path, :id => 5)
    )
  end

  def test_named_route_url_method
    controller = setup_named_route_test

    assert_equal "http://test.host/people/5", controller.send(:show_url, :id => 5)
    assert_equal "/people/5", controller.send(:show_path, :id => 5)

    assert_equal "http://test.host/people", controller.send(:index_url)
    assert_equal "/people", controller.send(:index_path)

    assert_equal "http://test.host/admin/users", controller.send(:users_url)
    assert_equal '/admin/users', controller.send(:users_path)
    assert_equal '/admin/users', set.generate(controller.send(:hash_for_users_url), {:controller => 'users', :action => 'index'})
  end

  def test_named_route_url_method_with_anchor
    controller = setup_named_route_test

    assert_equal "http://test.host/people/5#location", controller.send(:show_url, :id => 5, :anchor => 'location')
    assert_equal "/people/5#location", controller.send(:show_path, :id => 5, :anchor => 'location')

    assert_equal "http://test.host/people#location", controller.send(:index_url, :anchor => 'location')
    assert_equal "/people#location", controller.send(:index_path, :anchor => 'location')

    assert_equal "http://test.host/admin/users#location", controller.send(:users_url, :anchor => 'location')
    assert_equal '/admin/users#location', controller.send(:users_path, :anchor => 'location')

    assert_equal "http://test.host/people/go/7/hello/joe/5#location",
      controller.send(:multi_url, 7, "hello", 5, :anchor => 'location')

    assert_equal "http://test.host/people/go/7/hello/joe/5?baz=bar#location",
      controller.send(:multi_url, 7, "hello", 5, :baz => "bar", :anchor => 'location')

    assert_equal "http://test.host/people?baz=bar#location",
      controller.send(:index_url, :baz => "bar", :anchor => 'location')
  end

  def test_named_route_url_method_with_port
    controller = setup_named_route_test
    assert_equal "http://test.host:8080/people/5", controller.send(:show_url, 5, :port=>8080)
  end

  def test_named_route_url_method_with_host
    controller = setup_named_route_test
    assert_equal "http://some.example.com/people/5", controller.send(:show_url, 5, :host=>"some.example.com")
  end

  def test_named_route_url_method_with_protocol
    controller = setup_named_route_test
    assert_equal "https://test.host/people/5", controller.send(:show_url, 5, :protocol => "https")
  end

  def test_named_route_url_method_with_ordered_parameters
    controller = setup_named_route_test
    assert_equal "http://test.host/people/go/7/hello/joe/5",
      controller.send(:multi_url, 7, "hello", 5)
  end

  def test_named_route_url_method_with_ordered_parameters_and_hash
    controller = setup_named_route_test
    assert_equal "http://test.host/people/go/7/hello/joe/5?baz=bar",
      controller.send(:multi_url, 7, "hello", 5, :baz => "bar")
  end

  def test_named_route_url_method_with_ordered_parameters_and_empty_hash
    controller = setup_named_route_test
    assert_equal "http://test.host/people/go/7/hello/joe/5",
      controller.send(:multi_url, 7, "hello", 5, {})
  end

  def test_named_route_url_method_with_no_positional_arguments
    controller = setup_named_route_test
    assert_equal "http://test.host/people?baz=bar",
      controller.send(:index_url, :baz => "bar")
  end

  def test_draw_default_route
    set.draw do |map|
      map.connect '/:controller/:action/:id'
    end

    assert_equal 1, set.routes.size

    assert_equal '/users/show/10', set.generate(:controller => 'users', :action => 'show', :id => 10)
    assert_equal '/users/index/10', set.generate(:controller => 'users', :id => 10)

    assert_equal({:controller => 'users', :action => 'index', :id => '10'}, set.recognize_path('/users/index/10'))
    assert_equal({:controller => 'users', :action => 'index', :id => '10'}, set.recognize_path('/users/index/10/'))
  end

  def test_draw_default_route_with_default_controller
    set.draw do |map|
      map.connect '/:controller/:action/:id', :controller => 'users'
    end
    assert_equal({:controller => 'users', :action => 'index'}, set.recognize_path('/'))
  end

  def test_route_with_parameter_shell
    set.draw do |map|
      map.connect 'page/:id', :controller => 'pages', :action => 'show', :id => /\d+/
      map.connect '/:controller/:action/:id'
    end

    assert_equal({:controller => 'pages', :action => 'index'}, set.recognize_path('/pages'))
    assert_equal({:controller => 'pages', :action => 'index'}, set.recognize_path('/pages/index'))
    assert_equal({:controller => 'pages', :action => 'list'}, set.recognize_path('/pages/list'))

    assert_equal({:controller => 'pages', :action => 'show', :id => '10'}, set.recognize_path('/pages/show/10'))
    assert_equal({:controller => 'pages', :action => 'show', :id => '10'}, set.recognize_path('/page/10'))
  end

  def test_route_requirements_with_anchor_chars_are_invalid
    assert_raise ArgumentError do
      set.draw do |map|
        map.connect 'page/:id', :controller => 'pages', :action => 'show', :id => /^\d+/
      end
    end
    assert_raise ArgumentError do
      set.draw do |map|
        map.connect 'page/:id', :controller => 'pages', :action => 'show', :id => /\A\d+/
      end
    end
    assert_raise ArgumentError do
      set.draw do |map|
        map.connect 'page/:id', :controller => 'pages', :action => 'show', :id => /\d+$/
      end
    end
    assert_raise ArgumentError do
      set.draw do |map|
        map.connect 'page/:id', :controller => 'pages', :action => 'show', :id => /\d+\Z/
      end
    end
    assert_raise ArgumentError do
      set.draw do |map|
        map.connect 'page/:id', :controller => 'pages', :action => 'show', :id => /\d+\z/
      end
    end
  end

  def test_route_requirements_with_invalid_http_method_is_invalid
    assert_raise ArgumentError do
      set.draw do |map|
        map.connect 'valid/route', :controller => 'pages', :action => 'show', :conditions => {:method => :invalid}
      end
    end
  end

  def test_route_requirements_with_options_method_condition_is_valid
    assert_nothing_raised do
      set.draw do |map|
        map.connect 'valid/route', :controller => 'pages', :action => 'show', :conditions => {:method => :options}
      end
    end
  end

  def test_route_requirements_with_head_method_condition_is_invalid
    assert_raise ArgumentError do
      set.draw do |map|
        map.connect 'valid/route', :controller => 'pages', :action => 'show', :conditions => {:method => :head}
      end
    end
  end

  def test_recognize_with_encoded_id_and_regex
    set.draw do |map|
      map.connect 'page/:id', :controller => 'pages', :action => 'show', :id => /[a-zA-Z0-9\+]+/
    end

    assert_equal({:controller => 'pages', :action => 'show', :id => '10'}, set.recognize_path('/page/10'))
    assert_equal({:controller => 'pages', :action => 'show', :id => 'hello+world'}, set.recognize_path('/page/hello+world'))
  end

  def test_recognize_with_conditions
    set.draw do |map|
      map.with_options(:controller => "people") do |people|
        people.people  "/people",     :action => "index",   :conditions => { :method => :get }
        people.connect "/people",     :action => "create",  :conditions => { :method => :post }
        people.person  "/people/:id", :action => "show",    :conditions => { :method => :get }
        people.connect "/people/:id", :action => "update",  :conditions => { :method => :put }
        people.connect "/people/:id", :action => "destroy", :conditions => { :method => :delete }
      end
    end

    params = set.recognize_path("/people", :method => :get)
    assert_equal("index", params[:action])

    params = set.recognize_path("/people", :method => :post)
    assert_equal("create", params[:action])

    params = set.recognize_path("/people", :method => :put)
    assert_equal("update", params[:action])

    assert_raise(ActionController::RoutingError) {
      set.recognize_path("/people", :method => :bacon)
    }

    params = set.recognize_path("/people/5", :method => :get)
    assert_equal("show", params[:action])
    assert_equal("5", params[:id])

    params = set.recognize_path("/people/5", :method => :put)
    assert_equal("update", params[:action])
    assert_equal("5", params[:id])

    params = set.recognize_path("/people/5", :method => :delete)
    assert_equal("destroy", params[:action])
    assert_equal("5", params[:id])

    assert_raise(ActionController::RoutingError) {
      set.recognize_path("/people/5", :method => :post)
    }
  end

  def test_recognize_with_alias_in_conditions
    set.draw do |map|
      map.people "/people", :controller => 'people', :action => "index",
        :conditions => { :method => :get }
      map.root   :people
    end

    params = set.recognize_path("/people", :method => :get)
    assert_equal("people", params[:controller])
    assert_equal("index", params[:action])

    params = set.recognize_path("/", :method => :get)
    assert_equal("people", params[:controller])
    assert_equal("index", params[:action])
  end

  def test_typo_recognition
    set.draw do |map|
      map.connect 'articles/:year/:month/:day/:title',
             :controller => 'articles', :action => 'permalink',
             :year => /\d{4}/, :day => /\d{1,2}/, :month => /\d{1,2}/
    end

    params = set.recognize_path("/articles/2005/11/05/a-very-interesting-article", :method => :get)
    assert_equal("permalink", params[:action])
    assert_equal("2005", params[:year])
    assert_equal("11", params[:month])
    assert_equal("05", params[:day])
    assert_equal("a-very-interesting-article", params[:title])
  end

  def test_routing_traversal_does_not_load_extra_classes
    assert !Object.const_defined?("Profiler__"), "Profiler should not be loaded"
    set.draw do |map|
      map.connect '/profile', :controller => 'profile'
    end

    params = set.recognize_path("/profile") rescue nil

    assert !Object.const_defined?("Profiler__"), "Profiler should not be loaded"
  end

  def test_recognize_with_conditions_and_format
    set.draw do |map|
      map.with_options(:controller => "people") do |people|
        people.person  "/people/:id", :action => "show",    :conditions => { :method => :get }
        people.connect "/people/:id", :action => "update",  :conditions => { :method => :put }
        people.connect "/people/:id.:_format", :action => "show", :conditions => { :method => :get }
      end
    end

    params = set.recognize_path("/people/5", :method => :get)
    assert_equal("show", params[:action])
    assert_equal("5", params[:id])

    params = set.recognize_path("/people/5", :method => :put)
    assert_equal("update", params[:action])

    params = set.recognize_path("/people/5.png", :method => :get)
    assert_equal("show", params[:action])
    assert_equal("5", params[:id])
    assert_equal("png", params[:_format])
  end

  def test_generate_with_default_action
    set.draw do |map|
      map.connect "/people", :controller => "people"
      map.connect "/people/list", :controller => "people", :action => "list"
    end

    url = set.generate(:controller => "people", :action => "list")
    assert_equal "/people/list", url
  end

  def test_root_map
    set.draw { |map| map.root :controller => "people" }

    params = set.recognize_path("", :method => :get)
    assert_equal("people", params[:controller])
    assert_equal("index", params[:action])
  end

  def test_namespace
    set.draw do |map|

      map.namespace 'api' do |api|
        api.route 'inventory', :controller => "products", :action => 'inventory'
      end

    end

    params = set.recognize_path("/api/inventory", :method => :get)
    assert_equal("api/products", params[:controller])
    assert_equal("inventory", params[:action])
  end

  def test_namespaced_root_map
    set.draw do |map|

      map.namespace 'api' do |api|
        api.root :controller => "products"
      end

    end

    params = set.recognize_path("/api", :method => :get)
    assert_equal("api/products", params[:controller])
    assert_equal("index", params[:action])
  end

  def test_namespace_with_path_prefix
    set.draw do |map|
      map.namespace 'api', :path_prefix => 'prefix' do |api|
        api.route 'inventory', :controller => "products", :action => 'inventory'
      end
    end

    params = set.recognize_path("/prefix/inventory", :method => :get)
    assert_equal("api/products", params[:controller])
    assert_equal("inventory", params[:action])
  end

  def test_namespace_with_blank_path_prefix
    set.draw do |map|
      map.namespace 'api', :path_prefix => '' do |api|
        api.route 'inventory', :controller => "products", :action => 'inventory'
      end
    end

    params = set.recognize_path("/inventory", :method => :get)
    assert_equal("api/products", params[:controller])
    assert_equal("inventory", params[:action])
  end

  def test_generate_changes_controller_module
    set.draw { |map| map.connect ':controller/:action/:id' }
    current = { :controller => "bling/bloop", :action => "bap", :id => 9 }
    url = set.generate({:controller => "foo/bar", :action => "baz", :id => 7}, current)
    assert_equal "/foo/bar/baz/7", url
  end

  # def test_id_is_not_impossibly_sticky
  #   set.draw do |map|
  #     map.connect 'foo/:number', :controller => "people", :action => "index"
  #     map.connect ':controller/:action/:id'
  #   end
  #
  #   url = set.generate({:controller => "people", :action => "index", :number => 3},
  #     {:controller => "people", :action => "index", :id => "21"})
  #   assert_equal "/foo/3", url
  # end

  def test_id_is_sticky_when_it_ought_to_be
    set.draw do |map|
      map.connect ':controller/:id/:action'
    end

    url = set.generate({:action => "destroy"}, {:controller => "people", :action => "show", :id => "7"})
    assert_equal "/people/7/destroy", url
  end

  def test_use_static_path_when_possible
    set.draw do |map|
      map.connect 'about', :controller => "welcome", :action => "about"
      map.connect ':controller/:action/:id'
    end

    url = set.generate({:controller => "welcome", :action => "about"},
      {:controller => "welcome", :action => "get", :id => "7"})
    assert_equal "/about", url
  end

  def test_generate
    set.draw { |map| map.connect ':controller/:action/:id' }

    args = { :controller => "foo", :action => "bar", :id => "7", :x => "y" }
    assert_equal "/foo/bar/7?x=y", set.generate(args)
    assert_equal ["/foo/bar/7", [:x]], set.generate_extras(args)
    assert_equal [:x], set.extra_keys(args)
  end

  def test_generate_with_path_prefix
    set.draw { |map| map.connect ':controller/:action/:id', :path_prefix => 'my' }

    args = { :controller => "foo", :action => "bar", :id => "7", :x => "y" }
    assert_equal "/my/foo/bar/7?x=y", set.generate(args)
  end

  def test_generate_with_blank_path_prefix
    set.draw { |map| map.connect ':controller/:action/:id', :path_prefix => '' }

    args = { :controller => "foo", :action => "bar", :id => "7", :x => "y" }
    assert_equal "/foo/bar/7?x=y", set.generate(args)
  end

  def test_named_routes_are_never_relative_to_modules
    set.draw do |map|
      map.connect "/connection/manage/:action", :controller => 'connection/manage'
      map.connect "/connection/connection", :controller => "connection/connection"
      map.family_connection "/connection", :controller => "connection"
    end

    url = set.generate({:controller => "connection"}, {:controller => 'connection/manage'})
    assert_equal "/connection/connection", url

    url = set.generate({:use_route => :family_connection, :controller => "connection"}, {:controller => 'connection/manage'})
    assert_equal "/connection", url
  end

  def test_action_left_off_when_id_is_recalled
    set.draw do |map|
      map.connect ':controller/:action/:id'
    end
    assert_equal '/books', set.generate(
      {:controller => 'books', :action => 'index'},
      {:controller => 'books', :action => 'show', :id => '10'}
    )
  end

  def test_query_params_will_be_shown_when_recalled
    set.draw do |map|
      map.connect 'show_weblog/:parameter', :controller => 'weblog', :action => 'show'
      map.connect ':controller/:action/:id'
    end
    assert_equal '/weblog/edit?parameter=1', set.generate(
      {:action => 'edit', :parameter => 1},
      {:controller => 'weblog', :action => 'show', :parameter => 1}
    )
  end

  def test_format_is_not_inherit
    set.draw do |map|
      map.connect '/posts.:format', :controller => 'posts'
    end

    assert_equal '/posts', set.generate(
      {:controller => 'posts'},
      {:controller => 'posts', :action => 'index', :format => 'xml'}
    )

    assert_equal '/posts.xml', set.generate(
      {:controller => 'posts', :format => 'xml'},
      {:controller => 'posts', :action => 'index', :format => 'xml'}
    )
  end

  def test_expiry_determination_should_consider_values_with_to_param
    set.draw { |map| map.connect 'projects/:project_id/:controller/:action' }
    assert_equal '/projects/1/weblog/show', set.generate(
      {:action => 'show', :project_id => 1},
      {:controller => 'weblog', :action => 'show', :project_id => '1'})
  end

  def test_named_route_in_nested_resource
    set.draw do |map|
      map.resources :projects do |project|
        project.milestones 'milestones', :controller => 'milestones', :action => 'index'
      end
    end

    params = set.recognize_path("/projects/1/milestones", :method => :get)
    assert_equal("milestones", params[:controller])
    assert_equal("index", params[:action])
  end

  def test_setting_root_in_namespace_using_symbol
    assert_nothing_raised do
      set.draw do |map|
        map.namespace :admin do |admin|
          admin.root :controller => 'home'
        end
      end
    end
  end

  def test_setting_root_in_namespace_using_string
    assert_nothing_raised do
      set.draw do |map|
        map.namespace 'admin' do |admin|
          admin.root :controller => 'home'
        end
      end
    end
  end

  def test_route_requirements_with_unsupported_regexp_options_must_error
    assert_raise ArgumentError do
      set.draw do |map|
        map.connect 'page/:name', :controller => 'pages',
          :action => 'show',
          :requirements => {:name => /(david|jamis)/m}
      end
    end
  end

  def test_route_requirements_with_supported_options_must_not_error
    assert_nothing_raised do
      set.draw do |map|
        map.connect 'page/:name', :controller => 'pages',
          :action => 'show',
          :requirements => {:name => /(david|jamis)/i}
      end
    end
    assert_nothing_raised do
      set.draw do |map|
        map.connect 'page/:name', :controller => 'pages',
          :action => 'show',
          :requirements => {:name => / # Desperately overcommented regexp
                                      ( #Either
                                       david #The Creator
                                      | #Or
                                        jamis #The Deployer
                                      )/x}
      end
    end
  end

  def test_route_requirement_recognize_with_ignore_case
    set.draw do |map|
      map.connect 'page/:name', :controller => 'pages',
        :action => 'show',
        :requirements => {:name => /(david|jamis)/i}
    end
    assert_equal({:controller => 'pages', :action => 'show', :name => 'jamis'}, set.recognize_path('/page/jamis'))
    assert_raise ActionController::RoutingError do
      set.recognize_path('/page/davidjamis')
    end
    assert_equal({:controller => 'pages', :action => 'show', :name => 'DAVID'}, set.recognize_path('/page/DAVID'))
  end

  def test_route_requirement_generate_with_ignore_case
    set.draw do |map|
      map.connect 'page/:name', :controller => 'pages',
        :action => 'show',
        :requirements => {:name => /(david|jamis)/i}
    end

    url = set.generate({:controller => 'pages', :action => 'show', :name => 'david'})
    assert_equal "/page/david", url
    assert_raise ActionController::RoutingError do
      url = set.generate({:controller => 'pages', :action => 'show', :name => 'davidjamis'})
    end
    url = set.generate({:controller => 'pages', :action => 'show', :name => 'JAMIS'})
    assert_equal "/page/JAMIS", url
  end

  def test_route_requirement_recognize_with_extended_syntax
    set.draw do |map|
      map.connect 'page/:name', :controller => 'pages',
        :action => 'show',
        :requirements => {:name => / # Desperately overcommented regexp
                                    ( #Either
                                     david #The Creator
                                    | #Or
                                      jamis #The Deployer
                                    )/x}
    end
    assert_equal({:controller => 'pages', :action => 'show', :name => 'jamis'}, set.recognize_path('/page/jamis'))
    assert_equal({:controller => 'pages', :action => 'show', :name => 'david'}, set.recognize_path('/page/david'))
    assert_raise ActionController::RoutingError do
      set.recognize_path('/page/david #The Creator')
    end
    assert_raise ActionController::RoutingError do
      set.recognize_path('/page/David')
    end
  end

  def test_route_requirement_generate_with_extended_syntax
    set.draw do |map|
      map.connect 'page/:name', :controller => 'pages',
        :action => 'show',
        :requirements => {:name => / # Desperately overcommented regexp
                                    ( #Either
                                     david #The Creator
                                    | #Or
                                      jamis #The Deployer
                                    )/x}
    end

<<<<<<< HEAD
    pending do
      url = set.generate({:controller => 'pages', :action => 'show', :name => 'david'})
      assert_equal "/page/david", url
      assert_raise ActionController::RoutingError do
        url = set.generate({:controller => 'pages', :action => 'show', :name => 'davidjamis'})
      end
      assert_raise ActionController::RoutingError do
        url = set.generate({:controller => 'pages', :action => 'show', :name => 'JAMIS'})
      end
=======
    url = set.generate({:controller => 'pages', :action => 'show', :name => 'david'})
    assert_equal "/page/david", url
    assert_raise ActionController::RoutingError do
      url = set.generate({:controller => 'pages', :action => 'show', :name => 'davidjamis'})
    end
    assert_raise ActionController::RoutingError do
      url = set.generate({:controller => 'pages', :action => 'show', :name => 'JAMIS'})
>>>>>>> b354496b
    end
  end

  def test_route_requirement_generate_with_xi_modifiers
    set.draw do |map|
      map.connect 'page/:name', :controller => 'pages',
        :action => 'show',
        :requirements => {:name => / # Desperately overcommented regexp
                                    ( #Either
                                     david #The Creator
                                    | #Or
                                      jamis #The Deployer
                                    )/xi}
    end

<<<<<<< HEAD
    pending do
      url = set.generate({:controller => 'pages', :action => 'show', :name => 'JAMIS'})
      assert_equal "/page/JAMIS", url
    end
=======
    url = set.generate({:controller => 'pages', :action => 'show', :name => 'JAMIS'})
    assert_equal "/page/JAMIS", url
>>>>>>> b354496b
  end

  def test_route_requirement_recognize_with_xi_modifiers
    set.draw do |map|
      map.connect 'page/:name', :controller => 'pages',
        :action => 'show',
        :requirements => {:name => / # Desperately overcommented regexp
                                    ( #Either
                                     david #The Creator
                                    | #Or
                                      jamis #The Deployer
                                    )/xi}
    end
    assert_equal({:controller => 'pages', :action => 'show', :name => 'JAMIS'}, set.recognize_path('/page/JAMIS'))
  end

  def test_routes_with_symbols
    set.draw do |map|
      map.connect 'unnamed', :controller => :pages, :action => :show, :name => :as_symbol
      map.named   'named',   :controller => :pages, :action => :show, :name => :as_symbol
    end
    assert_equal({:controller => 'pages', :action => 'show', :name => :as_symbol}, set.recognize_path('/unnamed'))
    assert_equal({:controller => 'pages', :action => 'show', :name => :as_symbol}, set.recognize_path('/named'))
  end

  def test_regexp_chunk_should_add_question_mark_for_optionals
    set.draw do |map|
      map.connect '/', :controller => 'foo'
      map.connect '/hello', :controller => 'bar'
    end

    assert_equal '/', set.generate(:controller => 'foo')
    assert_equal '/hello', set.generate(:controller => 'bar')

    assert_equal({:controller => "foo", :action => "index"}, set.recognize_path('/'))
    assert_equal({:controller => "bar", :action => "index"}, set.recognize_path('/hello'))
  end

  def test_assign_route_options_with_anchor_chars
    set.draw do |map|
      map.connect '/cars/:action/:person/:car/', :controller => 'cars'
    end

    assert_equal '/cars/buy/1/2', set.generate(:controller => 'cars', :action => 'buy', :person => '1', :car => '2')

    assert_equal({:controller => "cars", :action => "buy", :person => "1", :car => "2"}, set.recognize_path('/cars/buy/1/2'))
  end

  def test_segmentation_of_dot_path
    set.draw do |map|
      map.connect '/books/:action.rss', :controller => 'books'
    end

    assert_equal '/books/list.rss', set.generate(:controller => 'books', :action => 'list')

    assert_equal({:controller => "books", :action => "list"}, set.recognize_path('/books/list.rss'))
  end

  def test_segmentation_of_dynamic_dot_path
    set.draw do |map|
      map.connect '/books/:action.:format', :controller => 'books'
    end

    assert_equal '/books/list.rss', set.generate(:controller => 'books', :action => 'list', :format => 'rss')
    assert_equal '/books/list.xml', set.generate(:controller => 'books', :action => 'list', :format => 'xml')
    assert_equal '/books/list', set.generate(:controller => 'books', :action => 'list')
    assert_equal '/books', set.generate(:controller => 'books', :action => 'index')

    assert_equal({:controller => "books", :action => "list", :format => "rss"}, set.recognize_path('/books/list.rss'))
    assert_equal({:controller => "books", :action => "list", :format => "xml"}, set.recognize_path('/books/list.xml'))
    assert_equal({:controller => "books", :action => "list"}, set.recognize_path('/books/list'))
    assert_equal({:controller => "books", :action => "index"}, set.recognize_path('/books'))
  end

  def test_slashes_are_implied
    ['/:controller/:action/:id/', '/:controller/:action/:id',
      ':controller/:action/:id', '/:controller/:action/:id/'
    ].each do |path|
      @set = nil
      set.draw { |map| map.connect(path) }

      assert_equal '/content', set.generate(:controller => 'content', :action => 'index')
      assert_equal '/content/list', set.generate(:controller => 'content', :action => 'list')
      assert_equal '/content/show/1', set.generate(:controller => 'content', :action => 'show', :id => '1')

      assert_equal({:controller => "content", :action => "index"}, set.recognize_path('/content'))
      assert_equal({:controller => "content", :action => "index"}, set.recognize_path('/content/index'))
      assert_equal({:controller => "content", :action => "list"}, set.recognize_path('/content/list'))
      assert_equal({:controller => "content", :action => "show", :id => "1"}, set.recognize_path('/content/show/1'))
    end
  end

  def test_default_route_recognition
    expected = {:controller => 'pages', :action => 'show', :id => '10'}
    assert_equal expected, default_route_set.recognize_path('/pages/show/10')
    assert_equal expected, default_route_set.recognize_path('/pages/show/10/')

    expected[:id] = 'jamis'
    assert_equal expected, default_route_set.recognize_path('/pages/show/jamis/')

    expected.delete :id
    assert_equal expected, default_route_set.recognize_path('/pages/show')
    assert_equal expected, default_route_set.recognize_path('/pages/show/')

    expected[:action] = 'index'
    assert_equal expected, default_route_set.recognize_path('/pages/')
    assert_equal expected, default_route_set.recognize_path('/pages')

    assert_raise(ActionController::RoutingError) { default_route_set.recognize_path('/') }
    assert_raise(ActionController::RoutingError) { default_route_set.recognize_path('/pages/how/goood/it/is/to/be/free') }
  end

  def test_default_route_should_omit_default_action
    assert_equal '/accounts', default_route_set.generate({:controller => 'accounts', :action => 'index'})
  end

  def test_default_route_should_include_default_action_when_id_present
    assert_equal '/accounts/index/20', default_route_set.generate({:controller => 'accounts', :action => 'index', :id => '20'})
  end

  def test_default_route_should_work_with_action_but_no_id
    assert_equal '/accounts/list_all', default_route_set.generate({:controller => 'accounts', :action => 'list_all'})
  end

  def test_default_route_should_uri_escape_pluses
    expected = { :controller => 'pages', :action => 'show', :id => 'hello world' }
    assert_equal expected, default_route_set.recognize_path('/pages/show/hello%20world')
    assert_equal '/pages/show/hello%20world', default_route_set.generate(expected, expected)

    expected[:id] = 'hello+world'
    assert_equal expected, default_route_set.recognize_path('/pages/show/hello+world')
    assert_equal expected, default_route_set.recognize_path('/pages/show/hello%2Bworld')
    assert_equal '/pages/show/hello+world', default_route_set.generate(expected, expected)
  end

  def test_build_empty_query_string
    assert_uri_equal '/foo', default_route_set.generate({:controller => 'foo'})
  end

  def test_build_query_string_with_nil_value
    assert_uri_equal '/foo', default_route_set.generate({:controller => 'foo', :x => nil})
  end

  def test_simple_build_query_string
    assert_uri_equal '/foo?x=1&y=2', default_route_set.generate({:controller => 'foo', :x => '1', :y => '2'})
  end

  def test_convert_ints_build_query_string
    assert_uri_equal '/foo?x=1&y=2', default_route_set.generate({:controller => 'foo', :x => 1, :y => 2})
  end

  def test_escape_spaces_build_query_string
    assert_uri_equal '/foo?x=hello+world&y=goodbye+world', default_route_set.generate({:controller => 'foo', :x => 'hello world', :y => 'goodbye world'})
  end

  def test_expand_array_build_query_string
    assert_uri_equal '/foo?x[]=1&x[]=2', default_route_set.generate({:controller => 'foo', :x => [1, 2]})
  end

  def test_escape_spaces_build_query_string_selected_keys
    assert_uri_equal '/foo?x=hello+world', default_route_set.generate({:controller => 'foo', :x => 'hello world'})
  end

  def test_generate_with_default_params
    set.draw do |map|
      map.connect 'dummy/page/:page', :controller => 'dummy'
      map.connect 'dummy/dots/page.:page', :controller => 'dummy', :action => 'dots'
      map.connect 'ibocorp/:page', :controller => 'ibocorp',
                                   :requirements => { :page => /\d+/ },
                                   :defaults => { :page => 1 }

      map.connect ':controller/:action/:id'
    end

<<<<<<< HEAD
    pending do
      assert_equal '/ibocorp', set.generate({:controller => 'ibocorp', :page => 1})
    end
=======
    assert_equal '/ibocorp', set.generate({:controller => 'ibocorp', :page => 1})
>>>>>>> b354496b
  end

  def test_generate_with_optional_params_recalls_last_request
    set.draw do |map|
      map.connect "blog/", :controller => "blog", :action => "index"

      map.connect "blog/:year/:month/:day",
                  :controller => "blog",
                  :action => "show_date",
                  :requirements => { :year => /(19|20)\d\d/, :month => /[01]?\d/, :day => /[0-3]?\d/ },
                  :day => nil, :month => nil

      map.connect "blog/show/:id", :controller => "blog", :action => "show", :id => /\d+/
      map.connect "blog/:controller/:action/:id"
      map.connect "*anything", :controller => "blog", :action => "unknown_request"
    end

    assert_equal({:controller => "blog", :action => "index"}, set.recognize_path("/blog"))
    assert_equal({:controller => "blog", :action => "show", :id => "123"}, set.recognize_path("/blog/show/123"))
    assert_equal({:controller => "blog", :action => "show_date", :year => "2004"}, set.recognize_path("/blog/2004"))
    assert_equal({:controller => "blog", :action => "show_date", :year => "2004", :month => "12"}, set.recognize_path("/blog/2004/12"))
    assert_equal({:controller => "blog", :action => "show_date", :year => "2004", :month => "12", :day => "25"}, set.recognize_path("/blog/2004/12/25"))
    assert_equal({:controller => "articles", :action => "edit", :id => "123"}, set.recognize_path("/blog/articles/edit/123"))
    assert_equal({:controller => "articles", :action => "show_stats"}, set.recognize_path("/blog/articles/show_stats"))
    assert_equal({:controller => "blog", :action => "unknown_request", :anything => ["blog", "wibble"]}, set.recognize_path("/blog/wibble"))
    assert_equal({:controller => "blog", :action => "unknown_request", :anything => ["junk"]}, set.recognize_path("/junk"))

    last_request = set.recognize_path("/blog/2006/07/28").freeze
    assert_equal({:controller => "blog",  :action => "show_date", :year => "2006", :month => "07", :day => "28"}, last_request)
    assert_equal("/blog/2006/07/25", set.generate({:day => 25}, last_request))
    assert_equal("/blog/2005", set.generate({:year => 2005}, last_request))
    assert_equal("/blog/show/123", set.generate({:action => "show" , :id => 123}, last_request))
<<<<<<< HEAD
    pending do
      assert_equal("/blog/2006/07/28", set.generate({:year => 2006}, last_request))
    end
=======
    assert_equal("/blog/2006", set.generate({:year => 2006}, last_request))
>>>>>>> b354496b
    assert_equal("/blog/2006", set.generate({:year => 2006, :month => nil}, last_request))
  end

  private
    def assert_uri_equal(expected, actual)
      assert_equal(sort_query_string_params(expected), sort_query_string_params(actual))
    end

    def sort_query_string_params(uri)
      path, qs = uri.split('?')
      qs = qs.split('&').sort.join('&') if qs
      qs ? "#{path}?#{qs}" : path
    end
end

class RackMountIntegrationTests < ActiveSupport::TestCase
  Model = Struct.new(:to_param)

  Mapping = lambda { |map|
    map.namespace :admin do |admin|
      admin.resources :users
    end

    map.namespace 'api' do |api|
      api.root :controller => 'users'
    end

    map.connect 'blog/:year/:month/:day',
                :controller => 'posts',
                :action => 'show_date',
                :requirements => { :year => /(19|20)\d\d/, :month => /[01]?\d/, :day => /[0-3]?\d/},
                :day => nil,
                :month => nil

    map.blog('archive/:year', :controller => 'archive', :action => 'index',
      :defaults => { :year => nil },
      :requirements => { :year => /\d{4}/ }
    )

    map.resources :people
    map.connect 'legacy/people', :controller => 'people', :action => 'index', :legacy => 'true'

    map.connect 'symbols', :controller => :symbols, :action => :show, :name => :as_symbol
    map.connect 'id_default/:id', :controller => 'foo', :action => 'id_default', :id => 1
    map.connect 'get_or_post', :controller => 'foo', :action => 'get_or_post', :conditions => { :method => [:get, :post] }
    map.connect 'optional/:optional', :controller => 'posts', :action => 'index'
    map.project 'projects/:project_id', :controller => 'project'
    map.connect 'clients', :controller => 'projects', :action => 'index'

    map.connect 'ignorecase/geocode/:postalcode', :controller => 'geocode',
                  :action => 'show', :postalcode => /hx\d\d-\d[a-z]{2}/i
    map.geocode 'extended/geocode/:postalcode', :controller => 'geocode',
                  :action => 'show',:requirements => {
                  :postalcode => /# Postcode format
                                  \d{5} #Prefix
                                  (-\d{4})? #Suffix
                                  /x
                  }

    map.connect '', :controller => 'news', :format => nil
    map.connect 'news.:format', :controller => 'news'

    map.connect 'comment/:id/:action', :controller => 'comments', :action => 'show'
    map.connect 'ws/:controller/:action/:id', :ws => true
    map.connect 'account/:action', :controller => :account, :action => :subscription
    map.connect 'pages/:page_id/:controller/:action/:id'
    map.connect ':controller/ping', :action => 'ping'
    map.connect ':controller/:action/:id'
  }

  def setup
    @routes = ActionController::Routing::RouteSet.new
    @routes.draw(&Mapping)
  end

  def test_add_route
    @routes.clear!

    assert_raise(ActionController::RoutingError) do
      @routes.draw do |map|
        map.path 'file/*path', :controller => 'content', :action => 'show_file', :path => %w(fake default)
        map.connect ':controller/:action/:id'
      end
    end
  end

  def test_recognize_path
    assert_equal({:controller => 'admin/users', :action => 'index'}, @routes.recognize_path('/admin/users', :method => :get))
    assert_equal({:controller => 'admin/users', :action => 'create'}, @routes.recognize_path('/admin/users', :method => :post))
    assert_equal({:controller => 'admin/users', :action => 'new'}, @routes.recognize_path('/admin/users/new', :method => :get))
    assert_equal({:controller => 'admin/users', :action => 'show', :id => '1'}, @routes.recognize_path('/admin/users/1', :method => :get))
    assert_equal({:controller => 'admin/users', :action => 'update', :id => '1'}, @routes.recognize_path('/admin/users/1', :method => :put))
    assert_equal({:controller => 'admin/users', :action => 'destroy', :id => '1'}, @routes.recognize_path('/admin/users/1', :method => :delete))
    assert_equal({:controller => 'admin/users', :action => 'edit', :id => '1'}, @routes.recognize_path('/admin/users/1/edit', :method => :get))

    assert_equal({:controller => 'admin/posts', :action => 'index'}, @routes.recognize_path('/admin/posts', :method => :get))
    assert_equal({:controller => 'admin/posts', :action => 'new'}, @routes.recognize_path('/admin/posts/new', :method => :get))

    assert_equal({:controller => 'api/users', :action => 'index'}, @routes.recognize_path('/api', :method => :get))
    assert_equal({:controller => 'api/users', :action => 'index'}, @routes.recognize_path('/api/', :method => :get))

    assert_equal({:controller => 'posts', :action => 'show_date', :year => '2009'}, @routes.recognize_path('/blog/2009', :method => :get))
    assert_equal({:controller => 'posts', :action => 'show_date', :year => '2009', :month => '01'}, @routes.recognize_path('/blog/2009/01', :method => :get))
    assert_equal({:controller => 'posts', :action => 'show_date', :year => '2009', :month => '01', :day => '01'}, @routes.recognize_path('/blog/2009/01/01', :method => :get))

    assert_equal({:controller => 'archive', :action => 'index', :year => '2010'}, @routes.recognize_path('/archive/2010'))
    assert_equal({:controller => 'archive', :action => 'index'}, @routes.recognize_path('/archive'))

    assert_equal({:controller => 'people', :action => 'index'}, @routes.recognize_path('/people', :method => :get))
    assert_equal({:controller => 'people', :action => 'index', :format => 'xml'}, @routes.recognize_path('/people.xml', :method => :get))
    assert_equal({:controller => 'people', :action => 'create'}, @routes.recognize_path('/people', :method => :post))
    assert_equal({:controller => 'people', :action => 'new'}, @routes.recognize_path('/people/new', :method => :get))
    assert_equal({:controller => 'people', :action => 'show', :id => '1'}, @routes.recognize_path('/people/1', :method => :get))
    assert_equal({:controller => 'people', :action => 'show', :id => '1', :format => 'xml'}, @routes.recognize_path('/people/1.xml', :method => :get))
    assert_equal({:controller => 'people', :action => 'update', :id => '1'}, @routes.recognize_path('/people/1', :method => :put))
    assert_equal({:controller => 'people', :action => 'destroy', :id => '1'}, @routes.recognize_path('/people/1', :method => :delete))
    assert_equal({:controller => 'people', :action => 'edit', :id => '1'}, @routes.recognize_path('/people/1/edit', :method => :get))
    assert_equal({:controller => 'people', :action => 'edit', :id => '1', :format => 'xml'}, @routes.recognize_path('/people/1/edit.xml', :method => :get))

    assert_equal({:controller => 'symbols', :action => 'show', :name => :as_symbol}, @routes.recognize_path('/symbols'))
    assert_equal({:controller => 'foo', :action => 'id_default', :id => '1'}, @routes.recognize_path('/id_default/1'))
    assert_equal({:controller => 'foo', :action => 'id_default', :id => '2'}, @routes.recognize_path('/id_default/2'))
    assert_equal({:controller => 'foo', :action => 'id_default', :id => '1'}, @routes.recognize_path('/id_default'))
    assert_equal({:controller => 'foo', :action => 'get_or_post'}, @routes.recognize_path('/get_or_post', :method => :get))
    assert_equal({:controller => 'foo', :action => 'get_or_post'}, @routes.recognize_path('/get_or_post', :method => :post))
    assert_raise(ActionController::ActionControllerError) { @routes.recognize_path('/get_or_post', :method => :put) }
    assert_raise(ActionController::ActionControllerError) { @routes.recognize_path('/get_or_post', :method => :delete) }

    assert_equal({:controller => 'posts', :action => 'index', :optional => 'bar'}, @routes.recognize_path('/optional/bar'))
    assert_raise(ActionController::ActionControllerError) { @routes.recognize_path('/optional') }

    assert_equal({:controller => 'posts', :action => 'show', :id => '1', :ws => true}, @routes.recognize_path('/ws/posts/show/1', :method => :get))
    assert_equal({:controller => 'posts', :action => 'list', :ws => true}, @routes.recognize_path('/ws/posts/list', :method => :get))
    assert_equal({:controller => 'posts', :action => 'index', :ws => true}, @routes.recognize_path('/ws/posts', :method => :get))

    assert_equal({:controller => 'account', :action => 'subscription'}, @routes.recognize_path('/account', :method => :get))
    assert_equal({:controller => 'account', :action => 'subscription'}, @routes.recognize_path('/account/subscription', :method => :get))
    assert_equal({:controller => 'account', :action => 'billing'}, @routes.recognize_path('/account/billing', :method => :get))

    assert_equal({:page_id => '1', :controller => 'notes', :action => 'index'}, @routes.recognize_path('/pages/1/notes', :method => :get))
    assert_equal({:page_id => '1', :controller => 'notes', :action => 'list'}, @routes.recognize_path('/pages/1/notes/list', :method => :get))
    assert_equal({:page_id => '1', :controller => 'notes', :action => 'show', :id => '2'}, @routes.recognize_path('/pages/1/notes/show/2', :method => :get))

    assert_equal({:controller => 'posts', :action => 'ping'}, @routes.recognize_path('/posts/ping', :method => :get))
    assert_equal({:controller => 'posts', :action => 'index'}, @routes.recognize_path('/posts', :method => :get))
    assert_equal({:controller => 'posts', :action => 'index'}, @routes.recognize_path('/posts/index', :method => :get))
    assert_equal({:controller => 'posts', :action => 'show'}, @routes.recognize_path('/posts/show', :method => :get))
    assert_equal({:controller => 'posts', :action => 'show', :id => '1'}, @routes.recognize_path('/posts/show/1', :method => :get))
    assert_equal({:controller => 'posts', :action => 'create'}, @routes.recognize_path('/posts/create', :method => :post))

    assert_equal({:controller => 'geocode', :action => 'show', :postalcode => 'hx12-1az'}, @routes.recognize_path('/ignorecase/geocode/hx12-1az'))
    assert_equal({:controller => 'geocode', :action => 'show', :postalcode => 'hx12-1AZ'}, @routes.recognize_path('/ignorecase/geocode/hx12-1AZ'))
    assert_equal({:controller => 'geocode', :action => 'show', :postalcode => '12345-1234'}, @routes.recognize_path('/extended/geocode/12345-1234'))
    assert_equal({:controller => 'geocode', :action => 'show', :postalcode => '12345'}, @routes.recognize_path('/extended/geocode/12345'))

    assert_equal({:controller => 'news', :action => 'index', :format => nil}, @routes.recognize_path('/', :method => :get))
    assert_equal({:controller => 'news', :action => 'index', :format => 'rss'}, @routes.recognize_path('/news.rss', :method => :get))

    assert_raise(ActionController::RoutingError) { @routes.recognize_path('/none', :method => :get) }
  end

  def test_generate
    assert_equal '/admin/users', @routes.generate(:use_route => 'admin_users')
    assert_equal '/admin/users', @routes.generate(:controller => 'admin/users')
    assert_equal '/admin/users', @routes.generate(:controller => 'admin/users', :action => 'index')
    assert_equal '/admin/users', @routes.generate({:action => 'index'}, {:controller => 'admin/users'})
    assert_equal '/admin/users', @routes.generate({:controller => 'users', :action => 'index'}, {:controller => 'admin/accounts'})
    assert_equal '/people', @routes.generate({:controller => '/people', :action => 'index'}, {:controller => 'admin/accounts'})

    assert_equal '/admin/posts', @routes.generate({:controller => 'admin/posts'})
    assert_equal '/admin/posts/new', @routes.generate({:controller => 'admin/posts', :action => 'new'})

    assert_equal '/blog/2009', @routes.generate(:controller => 'posts', :action => 'show_date', :year => 2009)
    assert_equal '/blog/2009/1', @routes.generate(:controller => 'posts', :action => 'show_date', :year => 2009, :month => 1)
    assert_equal '/blog/2009/1/1', @routes.generate(:controller => 'posts', :action => 'show_date', :year => 2009, :month => 1, :day => 1)

    assert_equal '/archive/2010', @routes.generate(:controller => 'archive', :action => 'index', :year => '2010')
    assert_equal '/archive', @routes.generate(:controller => 'archive', :action => 'index')
    assert_equal '/archive?year=january', @routes.generate(:controller => 'archive', :action => 'index', :year => 'january')

    assert_equal '/people', @routes.generate(:use_route => 'people')
    assert_equal '/people', @routes.generate(:use_route => 'people', :controller => 'people', :action => 'index')
    assert_equal '/people.xml', @routes.generate(:use_route => 'people', :controller => 'people', :action => 'index', :format => 'xml')
    assert_equal '/people', @routes.generate({:use_route => 'people', :controller => 'people', :action => 'index'}, {:controller => 'people', :action => 'index'})
    assert_equal '/people', @routes.generate(:controller => 'people')
    assert_equal '/people', @routes.generate(:controller => 'people', :action => 'index')
    assert_equal '/people', @routes.generate({:action => 'index'}, {:controller => 'people'})
    assert_equal '/people', @routes.generate({:action => 'index'}, {:controller => 'people', :action => 'show', :id => '1'})
    assert_equal '/people', @routes.generate({:controller => 'people', :action => 'index'}, {:controller => 'people', :action => 'show', :id => '1'})
    assert_equal '/people', @routes.generate({}, {:controller => 'people', :action => 'index'})
    assert_equal '/people/1', @routes.generate({:controller => 'people', :action => 'show'}, {:controller => 'people', :action => 'show', :id => '1'})
    assert_equal '/people/new', @routes.generate(:use_route => 'new_person')
    assert_equal '/people/new', @routes.generate(:controller => 'people', :action => 'new')
    assert_equal '/people/1', @routes.generate(:use_route => 'person', :id => '1')
    assert_equal '/people/1', @routes.generate(:controller => 'people', :action => 'show', :id => '1')
    assert_equal '/people/1.xml', @routes.generate(:controller => 'people', :action => 'show', :id => '1', :format => 'xml')
    assert_equal '/people/1', @routes.generate(:controller => 'people', :action => 'show', :id => 1)
    assert_equal '/people/1', @routes.generate(:controller => 'people', :action => 'show', :id => Model.new('1'))
    assert_equal '/people/1', @routes.generate({:action => 'show', :id => '1'}, {:controller => 'people', :action => 'index'})
    assert_equal '/people/1', @routes.generate({:action => 'show', :id => 1}, {:controller => 'people', :action => 'show', :id => '1'})
    # assert_equal '/people', @routes.generate({:controller => 'people', :action => 'index'}, {:controller => 'people', :action => 'index', :id => '1'})
    assert_equal '/people', @routes.generate({:controller => 'people', :action => 'index'}, {:controller => 'people', :action => 'show', :id => '1'})
    assert_equal '/people/1', @routes.generate({}, {:controller => 'people', :action => 'show', :id => '1'})
    assert_equal '/people/1', @routes.generate({:controller => 'people', :action => 'show'}, {:controller => 'people', :action => 'index', :id => '1'})
    assert_equal '/people/1/edit', @routes.generate(:controller => 'people', :action => 'edit', :id => '1')
    assert_equal '/people/1/edit.xml', @routes.generate(:controller => 'people', :action => 'edit', :id => '1', :format => 'xml')
    assert_equal '/people/1/edit', @routes.generate(:use_route => 'edit_person', :id => '1')
    assert_equal '/people/1?legacy=true', @routes.generate(:controller => 'people', :action => 'show', :id => '1', :legacy => 'true')
    assert_equal '/people?legacy=true', @routes.generate(:controller => 'people', :action => 'index', :legacy => 'true')

    assert_equal '/id_default/2', @routes.generate(:controller => 'foo', :action => 'id_default', :id => '2')
    assert_equal '/id_default', @routes.generate(:controller => 'foo', :action => 'id_default', :id => '1')
    assert_equal '/id_default', @routes.generate(:controller => 'foo', :action => 'id_default', :id => 1)
    assert_equal '/id_default', @routes.generate(:controller => 'foo', :action => 'id_default')
    assert_equal '/optional/bar', @routes.generate(:controller => 'posts', :action => 'index', :optional => 'bar')
    assert_equal '/posts', @routes.generate(:controller => 'posts', :action => 'index')

    assert_equal '/project', @routes.generate({:controller => 'project', :action => 'index'})
    assert_equal '/projects/1', @routes.generate({:controller => 'project', :action => 'index', :project_id => '1'})
    assert_equal '/projects/1', @routes.generate({:controller => 'project', :action => 'index'}, {:project_id => '1'})
    assert_raise(ActionController::RoutingError) { @routes.generate({:use_route => 'project', :controller => 'project', :action => 'index'}) }
    assert_equal '/projects/1', @routes.generate({:use_route => 'project', :controller => 'project', :action => 'index', :project_id => '1'})
    assert_equal '/projects/1', @routes.generate({:use_route => 'project', :controller => 'project', :action => 'index'}, {:project_id => '1'})

    assert_equal '/clients', @routes.generate(:controller => 'projects', :action => 'index')
    assert_equal '/clients?project_id=1', @routes.generate(:controller => 'projects', :action => 'index', :project_id => '1')
    assert_equal '/clients', @routes.generate({:controller => 'projects', :action => 'index'}, {:project_id => '1'})
    assert_equal '/clients', @routes.generate({:action => 'index'}, {:controller => 'projects', :action => 'index', :project_id => '1'})

    assert_equal '/comment/20', @routes.generate({:id => 20}, {:controller => 'comments', :action => 'show'})
    assert_equal '/comment/20', @routes.generate(:controller => 'comments', :id => 20, :action => 'show')
    assert_equal '/comments/boo', @routes.generate(:controller => 'comments', :action => 'boo')

    assert_equal '/ws/posts/show/1', @routes.generate(:controller => 'posts', :action => 'show', :id => '1', :ws => true)
    assert_equal '/ws/posts', @routes.generate(:controller => 'posts', :action => 'index', :ws => true)

    assert_equal '/account', @routes.generate(:controller => 'account', :action => 'subscription')
    assert_equal '/account/billing', @routes.generate(:controller => 'account', :action => 'billing')

    assert_equal '/pages/1/notes/show/1', @routes.generate(:page_id => '1', :controller => 'notes', :action => 'show', :id => '1')
    assert_equal '/pages/1/notes/list', @routes.generate(:page_id => '1', :controller => 'notes', :action => 'list')
    assert_equal '/pages/1/notes', @routes.generate(:page_id => '1', :controller => 'notes', :action => 'index')
    assert_equal '/pages/1/notes', @routes.generate(:page_id => '1', :controller => 'notes')
    assert_equal '/notes', @routes.generate(:page_id => nil, :controller => 'notes')
    assert_equal '/notes', @routes.generate(:controller => 'notes')
    assert_equal '/notes/print', @routes.generate(:controller => 'notes', :action => 'print')
    assert_equal '/notes/print', @routes.generate({}, {:controller => 'notes', :action => 'print'})

    assert_equal '/notes/index/1', @routes.generate({:controller => 'notes'}, {:controller => 'notes', :id => '1'})
    assert_equal '/notes/index/1', @routes.generate({:controller => 'notes'}, {:controller => 'notes', :id => '1', :foo => 'bar'})
    assert_equal '/notes/index/1', @routes.generate({:controller => 'notes'}, {:controller => 'notes', :id => '1'})
    assert_equal '/notes/index/1', @routes.generate({:action => 'index'}, {:controller => 'notes', :id => '1'})
    assert_equal '/notes/index/1', @routes.generate({}, {:controller => 'notes', :id => '1'})
    assert_equal '/notes/show/1', @routes.generate({}, {:controller => 'notes', :action => 'show', :id => '1'})
    assert_equal '/notes/index/1', @routes.generate({:controller => 'notes', :id => '1'}, {:foo => 'bar'})
    assert_equal '/posts', @routes.generate({:controller => 'posts'}, {:controller => 'notes', :action => 'show', :id => '1'})
    assert_equal '/notes/list', @routes.generate({:action => 'list'}, {:controller => 'notes', :action => 'show', :id => '1'})

    assert_equal '/posts/ping', @routes.generate(:controller => 'posts', :action => 'ping')
    assert_equal '/posts/show/1', @routes.generate(:controller => 'posts', :action => 'show', :id => '1')
    assert_equal '/posts', @routes.generate(:controller => 'posts')
    assert_equal '/posts', @routes.generate(:controller => 'posts', :action => 'index')
    assert_equal '/posts', @routes.generate({:controller => 'posts'}, {:controller => 'posts', :action => 'index'})
    assert_equal '/posts/create', @routes.generate({:action => 'create'}, {:controller => 'posts'})
    assert_equal '/posts?foo=bar', @routes.generate(:controller => 'posts', :foo => 'bar')
    assert_equal '/posts?foo[]=bar&foo[]=baz', @routes.generate(:controller => 'posts', :foo => ['bar', 'baz'])
    assert_equal '/posts?page=2', @routes.generate(:controller => 'posts', :page => 2)
    assert_equal '/posts?q[foo][a]=b', @routes.generate(:controller => 'posts', :q => { :foo => { :a => 'b'}})

    assert_equal '/', @routes.generate(:controller => 'news', :action => 'index')
    assert_equal '/', @routes.generate(:controller => 'news', :action => 'index', :format => nil)
    assert_equal '/news.rss', @routes.generate(:controller => 'news', :action => 'index', :format => 'rss')


    assert_raise(ActionController::RoutingError) { @routes.generate({:action => 'index'}) }
  end

  def test_generate_extras
    assert_equal ['/people', []], @routes.generate_extras(:controller => 'people')
    assert_equal ['/people', [:foo]], @routes.generate_extras(:controller => 'people', :foo => 'bar')
    assert_equal ['/people', []], @routes.generate_extras(:controller => 'people', :action => 'index')
    assert_equal ['/people', [:foo]], @routes.generate_extras(:controller => 'people', :action => 'index', :foo => 'bar')
    assert_equal ['/people/new', []], @routes.generate_extras(:controller => 'people', :action => 'new')
    assert_equal ['/people/new', [:foo]], @routes.generate_extras(:controller => 'people', :action => 'new', :foo => 'bar')
    assert_equal ['/people/1', []], @routes.generate_extras(:controller => 'people', :action => 'show', :id => '1')
    assert_equal ['/people/1', [:bar, :foo]], sort_extras!(@routes.generate_extras(:controller => 'people', :action => 'show', :id => '1', :foo => '2', :bar => '3'))
    assert_equal ['/people', [:person]], @routes.generate_extras(:controller => 'people', :action => 'create', :person => { :first_name => 'Josh', :last_name => 'Peek' })
    assert_equal ['/people', [:people]], @routes.generate_extras(:controller => 'people', :action => 'create', :people => ['Josh', 'Dave'])

    assert_equal ['/posts/show/1', []], @routes.generate_extras(:controller => 'posts', :action => 'show', :id => '1')
    assert_equal ['/posts/show/1', [:bar, :foo]], sort_extras!(@routes.generate_extras(:controller => 'posts', :action => 'show', :id => '1', :foo => '2', :bar => '3'))
    assert_equal ['/posts', []], @routes.generate_extras(:controller => 'posts', :action => 'index')
    assert_equal ['/posts', [:foo]], @routes.generate_extras(:controller => 'posts', :action => 'index', :foo => 'bar')
  end

  def test_extras
    params = {:controller => 'people'}
    assert_equal [], @routes.extra_keys(params)
    assert_equal({:controller => 'people'}, params)

    params = {:controller => 'people', :foo => 'bar'}
    assert_equal [:foo], @routes.extra_keys(params)
    assert_equal({:controller => 'people', :foo => 'bar'}, params)

    params = {:controller => 'people', :action => 'create', :person => { :name => 'Josh'}}
    assert_equal [:person], @routes.extra_keys(params)
    assert_equal({:controller => 'people', :action => 'create', :person => { :name => 'Josh'}}, params)
  end

  private
    def sort_extras!(extras)
      if extras.length == 2
        extras[1].sort! { |a, b| a.to_s <=> b.to_s }
      end
      extras
    end

    def assert_raise(e)
      result = yield
      flunk "Did not raise #{e}, but returned #{result.inspect}"
    rescue e
      assert true
    end
end<|MERGE_RESOLUTION|>--- conflicted
+++ resolved
@@ -1376,17 +1376,6 @@
                                     )/x}
     end
 
-<<<<<<< HEAD
-    pending do
-      url = set.generate({:controller => 'pages', :action => 'show', :name => 'david'})
-      assert_equal "/page/david", url
-      assert_raise ActionController::RoutingError do
-        url = set.generate({:controller => 'pages', :action => 'show', :name => 'davidjamis'})
-      end
-      assert_raise ActionController::RoutingError do
-        url = set.generate({:controller => 'pages', :action => 'show', :name => 'JAMIS'})
-      end
-=======
     url = set.generate({:controller => 'pages', :action => 'show', :name => 'david'})
     assert_equal "/page/david", url
     assert_raise ActionController::RoutingError do
@@ -1394,7 +1383,6 @@
     end
     assert_raise ActionController::RoutingError do
       url = set.generate({:controller => 'pages', :action => 'show', :name => 'JAMIS'})
->>>>>>> b354496b
     end
   end
 
@@ -1410,15 +1398,8 @@
                                     )/xi}
     end
 
-<<<<<<< HEAD
-    pending do
-      url = set.generate({:controller => 'pages', :action => 'show', :name => 'JAMIS'})
-      assert_equal "/page/JAMIS", url
-    end
-=======
     url = set.generate({:controller => 'pages', :action => 'show', :name => 'JAMIS'})
     assert_equal "/page/JAMIS", url
->>>>>>> b354496b
   end
 
   def test_route_requirement_recognize_with_xi_modifiers
@@ -1593,13 +1574,7 @@
       map.connect ':controller/:action/:id'
     end
 
-<<<<<<< HEAD
-    pending do
-      assert_equal '/ibocorp', set.generate({:controller => 'ibocorp', :page => 1})
-    end
-=======
     assert_equal '/ibocorp', set.generate({:controller => 'ibocorp', :page => 1})
->>>>>>> b354496b
   end
 
   def test_generate_with_optional_params_recalls_last_request
@@ -1632,13 +1607,7 @@
     assert_equal("/blog/2006/07/25", set.generate({:day => 25}, last_request))
     assert_equal("/blog/2005", set.generate({:year => 2005}, last_request))
     assert_equal("/blog/show/123", set.generate({:action => "show" , :id => 123}, last_request))
-<<<<<<< HEAD
-    pending do
-      assert_equal("/blog/2006/07/28", set.generate({:year => 2006}, last_request))
-    end
-=======
     assert_equal("/blog/2006", set.generate({:year => 2006}, last_request))
->>>>>>> b354496b
     assert_equal("/blog/2006", set.generate({:year => 2006, :month => nil}, last_request))
   end
 
