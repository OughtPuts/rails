--- conflicted
+++ resolved
@@ -14,22 +14,11 @@
     Album       = Struct.new('Album', :id, :title, :genre)
   end
 
-<<<<<<< HEAD
-    def setup
-      super
-      @fake_timezones = %w(A B C D E).inject([]) do |zones, id|
-        tz = TZInfo::Timezone.loaded_zones[id] = stub(:name => id, :to_s => id)
-        ActiveSupport::TimeZone.stubs(:[]).with(id).returns(tz)
-        zones << tz
-      end
-      ActiveSupport::TimeZone.stubs(:all).returns(@fake_timezones)
-=======
   def setup
     @fake_timezones = %w(A B C D E).inject([]) do |zones, id|
       tz = TZInfo::Timezone.loaded_zones[id] = stub(:name => id, :to_s => id)
       ActiveSupport::TimeZone.stubs(:[]).with(id).returns(tz)
       zones << tz
->>>>>>> c877857d
     end
     ActiveSupport::TimeZone.stubs(:all).returns(@fake_timezones)
   end
