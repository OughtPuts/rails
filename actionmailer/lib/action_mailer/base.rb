--- conflicted
+++ resolved
@@ -137,15 +137,9 @@
   # Once a mailer action and template are defined, you can deliver your message or defer its creation and
   # delivery for later:
   #
-<<<<<<< HEAD
   #   NotifierMailer.welcome(User.first).deliver_now # sends the email
   #   mail = NotifierMailer.welcome(User.first)      # => an ActionMailer::MessageDelivery object
-  #   mail.deliver_now                    # sends the email
-=======
-  #   Notifier.welcome(User.first).deliver_now # sends the email
-  #   mail = Notifier.welcome(User.first)      # => an ActionMailer::MessageDelivery object
-  #   mail.deliver_now                    # generates and sends the email now
->>>>>>> 660e1abd
+  #   mail.deliver_now                               # generates and sends the email now
   #
   # The <tt>ActionMailer::MessageDelivery</tt> class is a wrapper around a delegate that will call
   # your method to generate the mail. If you want direct access to <tt>Mail::Message</tt> you can
