--- conflicted
+++ resolved
@@ -1,9 +1,8 @@
-<<<<<<< HEAD
 *   Add `SecureRandom::uuid_v3` and `SecureRandom::uuid_v5` to support stable
     UUID fixtures on PostgreSQL.
 
     *Roderick van Domburg*
-=======
+
 *   Fixed `ActiveSupport::Duration#eql?` so that `1.second.eql?(1.second)` is
     true.
 
@@ -37,7 +36,6 @@
         1.second == 1 #=> true
 
     *Emily Dobervich*
->>>>>>> 53610e51
 
 *   `ActiveSupport::SafeBuffer#prepend` acts like `String#prepend` and modifies
     instance in-place, returning self. `ActiveSupport::SafeBuffer#prepend!` is
