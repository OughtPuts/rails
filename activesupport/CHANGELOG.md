--- conflicted
+++ resolved
@@ -1,4 +1,7 @@
-<<<<<<< HEAD
+*   `#singularize` and `#pluralize` now respect uncountables for the specified locale.
+
+    *Eilis Hamilton*
+
 *   Add ActiveSupport::CurrentAttributes to provide a thread-isolated attributes singleton.
     Primary use case is keeping all the per-request attributes easily available to the whole system.
     
@@ -25,11 +28,6 @@
     Fixes #29160, #28970.
 
     *Andrew White*
-=======
-*   Fix Inflector#apply_inflections to use a locale for uncountables
-
-    *Eilis Hamilton*
->>>>>>> 7c45146b
 
 *   Add support for versioned cache entries. This enables the cache stores to recycle cache keys, greatly saving
     on storage in cases with frequent churn. Works together with the separation of `#cache_key` and `#cache_version`
