require 'active_record/attribute_set/builder'

module ActiveRecord
  class AttributeSet # :nodoc:
<<<<<<< HEAD
    delegate :[], :[]=, :fetch, :include?, :keys, to: :attributes
=======
    delegate :[], :[]=, :each_with_object, to: :attributes
    delegate :keys, to: :initialized_attributes
>>>>>>> a89f8a92

    def initialize(attributes)
      @attributes = attributes
    end

    def values_before_type_cast
      attributes.each_with_object({}) { |(k, v), h| h[k] = v.value_before_type_cast }
    end

    def to_hash
      initialized_attributes.each_with_object({}) { |(k, v), h| h[k] = v.value }
    end
    alias_method :to_h, :to_hash

    def include?(name)
      attributes.include?(name) && self[name].initialized?
    end

    def fetch_value(name)
      attribute = self[name]
      if attribute.initialized? || !block_given?
        attribute.value
      else
        yield name
      end
    end

    def freeze
      @attributes.freeze
      super
    end

    def initialize_dup(_)
      @attributes = attributes.dup
      attributes.each do |key, attr|
        attributes[key] = attr.dup
      end

      super
    end

    def initialize_clone(_)
      @attributes = attributes.clone
      super
    end

    protected

    attr_reader :attributes

    private

    def initialized_attributes
      attributes.select { |_, attr| attr.initialized? }
    end
  end
end<|MERGE_RESOLUTION|>--- conflicted
+++ resolved
@@ -2,12 +2,8 @@
 
 module ActiveRecord
   class AttributeSet # :nodoc:
-<<<<<<< HEAD
-    delegate :[], :[]=, :fetch, :include?, :keys, to: :attributes
-=======
-    delegate :[], :[]=, :each_with_object, to: :attributes
+    delegate :[], :[]=, to: :attributes
     delegate :keys, to: :initialized_attributes
->>>>>>> a89f8a92
 
     def initialize(attributes)
       @attributes = attributes
