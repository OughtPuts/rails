require 'active_support/core_ext/string/strip'

module ActiveRecord
  module ConnectionAdapters
    class AbstractAdapter
      class SchemaCreation # :nodoc:
        def initialize(conn)
          @conn = conn
          @cache = {}
        end

        def accept(o)
          m = @cache[o.class] ||= "visit_#{o.class.name.split('::').last}"
          send m, o
        end

        delegate :quote_column_name, :quote_table_name, :quote_default_expression, :type_to_sql,
<<<<<<< HEAD
          :options_include_default?,  to: :@conn
        private :quote_column_name, :quote_table_name, :quote_default_expression, :type_to_sql,
          :options_include_default?
=======
          :supports_indexes_in_create?, to: :@conn
        private :quote_column_name, :quote_table_name, :quote_default_expression, :type_to_sql,
          :supports_indexes_in_create?
>>>>>>> e4eb2436

        private

          def visit_AlterTable(o)
            sql = "ALTER TABLE #{quote_table_name(o.name)} "
            sql << o.adds.map { |col| accept col }.join(' ')
            sql << o.foreign_key_adds.map { |fk| visit_AddForeignKey fk }.join(' ')
            sql << o.foreign_key_drops.map { |fk| visit_DropForeignKey fk }.join(' ')
          end

          def visit_ColumnDefinition(o)
            o.sql_type ||= type_to_sql(o.type, o.limit, o.precision, o.scale)
            column_sql = "#{quote_column_name(o.name)} #{o.sql_type}"
            add_column_options!(column_sql, column_options(o)) unless o.type == :primary_key
            column_sql
          end

          def visit_AddColumnDefinition(o)
            "ADD #{accept(o.column)}"
          end

          def visit_TableDefinition(o)
            create_sql = "CREATE#{' TEMPORARY' if o.temporary} TABLE #{quote_table_name(o.name)} "

            statements = o.columns.map { |c| accept c }
<<<<<<< HEAD
            statements << accept(o.primary_keys) if o.primary_keys
=======

            if supports_indexes_in_create?
              statements.concat(o.indexes.map { |column_name, options| index_in_create(o.name, column_name, options) })
            end
>>>>>>> e4eb2436

            create_sql << "(#{statements.join(', ')}) " if statements.present?
            create_sql << "#{o.options}"
            create_sql << " AS #{@conn.to_sql(o.as)}" if o.as
            create_sql
          end

          def visit_PrimaryKeyDefinition(o)
            "PRIMARY KEY (#{o.name.join(', ')})"
          end

          def visit_AddForeignKey(o)
            sql = <<-SQL.strip_heredoc
              ADD CONSTRAINT #{quote_column_name(o.name)}
              FOREIGN KEY (#{quote_column_name(o.column)})
                REFERENCES #{quote_table_name(o.to_table)} (#{quote_column_name(o.primary_key)})
            SQL
            sql << " #{action_sql('DELETE', o.on_delete)}" if o.on_delete
            sql << " #{action_sql('UPDATE', o.on_update)}" if o.on_update
            sql
          end

          def visit_DropForeignKey(name)
            "DROP CONSTRAINT #{quote_column_name(name)}"
          end

          def column_options(o)
            column_options = {}
            column_options[:null] = o.null unless o.null.nil?
            column_options[:default] = o.default unless o.default.nil?
            column_options[:column] = o
            column_options[:first] = o.first
            column_options[:after] = o.after
            column_options[:auto_increment] = o.auto_increment
            column_options[:primary_key] = o.primary_key
            column_options[:collation] = o.collation
            column_options
          end

          def add_column_options!(sql, options)
            sql << " DEFAULT #{quote_default_expression(options[:default], options[:column])}" if options_include_default?(options)
            # must explicitly check for :null to allow change_column to work on migrations
            if options[:null] == false
              sql << " NOT NULL"
            end
            if options[:auto_increment] == true
              sql << " AUTO_INCREMENT"
            end
            if options[:primary_key] == true
              sql << " PRIMARY KEY"
            end
            sql
          end

          def action_sql(action, dependency)
            case dependency
            when :nullify then "ON #{action} SET NULL"
            when :cascade  then "ON #{action} CASCADE"
            when :restrict then "ON #{action} RESTRICT"
            else
              raise ArgumentError, <<-MSG.strip_heredoc
                '#{dependency}' is not supported for :on_update or :on_delete.
                Supported values are: :nullify, :cascade, :restrict
              MSG
            end
          end
      end
    end
  end
end<|MERGE_RESOLUTION|>--- conflicted
+++ resolved
@@ -15,15 +15,9 @@
         end
 
         delegate :quote_column_name, :quote_table_name, :quote_default_expression, :type_to_sql,
-<<<<<<< HEAD
-          :options_include_default?,  to: :@conn
+          :options_include_default?, :supports_indexes_in_create?, to: :@conn
         private :quote_column_name, :quote_table_name, :quote_default_expression, :type_to_sql,
-          :options_include_default?
-=======
-          :supports_indexes_in_create?, to: :@conn
-        private :quote_column_name, :quote_table_name, :quote_default_expression, :type_to_sql,
-          :supports_indexes_in_create?
->>>>>>> e4eb2436
+          :options_include_default?, :supports_indexes_in_create?
 
         private
 
@@ -49,14 +43,11 @@
             create_sql = "CREATE#{' TEMPORARY' if o.temporary} TABLE #{quote_table_name(o.name)} "
 
             statements = o.columns.map { |c| accept c }
-<<<<<<< HEAD
             statements << accept(o.primary_keys) if o.primary_keys
-=======
 
             if supports_indexes_in_create?
               statements.concat(o.indexes.map { |column_name, options| index_in_create(o.name, column_name, options) })
             end
->>>>>>> e4eb2436
 
             create_sql << "(#{statements.join(', ')}) " if statements.present?
             create_sql << "#{o.options}"
